class Tag < ActiveRecord::Base

  belongs_to :created_by, :class_name => 'User'
  belongs_to :updated_by, :class_name => 'User'
  has_many :taggings, :dependent => :destroy
<<<<<<< HEAD
  is_site_scoped if defined? ActiveRecord::SiteNotFound
    
=======
  
      
>>>>>>> 37476ced
  named_scope :with_count, {
    :select => "tags.*, count(taggings.id) as use_count", 
    :joins => "INNER JOIN taggings on taggings.tag_id = tags.id", 
    :group => "taggings.tagged_id", 
    :order => 'title ASC'
  }
  
  def self.from_list(list='')
    return [] if list.blank?
    list.split(/[,;]\s*/).uniq.map { |t| self.find_or_create_by_title(t) }
  end
  
  def self.for(title)
    self.find_or_create_by_title(title)
  end
  
  def self.addTaggableMethodsTo(classname)
    Tagging.send :named_scope, "of_#{classname.downcase.pluralize}".intern, :conditions => { :tagged_type => classname.to_s }
    define_method("#{classname.downcase}_taggings") { self.taggings.send "of_#{classname.to_s}".to_i }
    define_method("#{classname.downcase.pluralize}") { self.send("#{classname.to_s.downcase}_taggings".to_i).map{|l| l.tagged} }
    define_method("#{classname.downcase.pluralize}_count") { self.send("#{classname.to_s.downcase}_taggings".to_i).length }
  end
    
end
<|MERGE_RESOLUTION|>--- conflicted
+++ resolved
@@ -3,13 +3,8 @@
   belongs_to :created_by, :class_name => 'User'
   belongs_to :updated_by, :class_name => 'User'
   has_many :taggings, :dependent => :destroy
-<<<<<<< HEAD
   is_site_scoped if defined? ActiveRecord::SiteNotFound
-    
-=======
-  
-      
->>>>>>> 37476ced
+
   named_scope :with_count, {
     :select => "tags.*, count(taggings.id) as use_count", 
     :joins => "INNER JOIN taggings on taggings.tag_id = tags.id", 
